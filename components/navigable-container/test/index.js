--- conflicted
+++ resolved
@@ -12,7 +12,7 @@
 /**
  * Internal dependencies
  */
-import { NavigableGrid, TabbableContainer, NavigableMenu } from '../';
+import { TabbableContainer, NavigableMenu } from '../';
 
 const { UP, DOWN, TAB, LEFT, RIGHT } = keycodes;
 
@@ -36,11 +36,7 @@
 }
 
 describe( 'NavigableMenu', () => {
-<<<<<<< HEAD
-	it( 'should navigate by keypresses', () => {
-=======
 	it( 'vertical: should navigate by up and down', () => {
->>>>>>> b38d8b76
 		let currentIndex = 0;
 		const wrapper = mount( (
 			<NavigableMenu onNavigate={ ( index ) => currentIndex = index }>
