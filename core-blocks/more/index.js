--- conflicted
+++ resolved
@@ -8,22 +8,12 @@
  */
 import { __ } from '@wordpress/i18n';
 import { RawHTML } from '@wordpress/element';
-<<<<<<< HEAD
-import {
-	createBlock,
-} from '@wordpress/blocks';
-=======
 import { createBlock } from '@wordpress/blocks';
->>>>>>> b2a04ab2
 
 /**
  * Internal dependencies
  */
-<<<<<<< HEAD
-import { edit } from './edit';
-=======
 import edit from './edit';
->>>>>>> b2a04ab2
 
 export const name = 'core/more';
 
@@ -79,11 +69,7 @@
 		],
 	},
 
-<<<<<<< HEAD
-	edit: edit,
-=======
 	edit,
->>>>>>> b2a04ab2
 
 	save( { attributes } ) {
 		const { customText, noTeaser } = attributes;
